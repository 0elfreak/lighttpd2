#ifndef _LIGHTTPD_SERVER_H_
#define _LIGHTTPD_SERVER_H_


struct server {
	guint version;

	GHashTable *plugins;

<<<<<<< HEAD
	size_t option_count;

	GHashTable *options;
	GHashTable *actions;
	GHashTable *setups;
=======
	/* registered by plugins */
	GHashTable *options;    /**< const gchar* => server_option* */
	GHashTable *actions;    /**< const gchar* => server_action* */
	GHashTable *setups;     /**< const gchar* => server_setup* */
>>>>>>> 2f7359b1

	gpointer *option_def_values;
	struct action_list *mainactionlist;

	gboolean exiting;
	GMutex *mutex; /* general mutex for accessing the various members */

	/* logs */
	gboolean rotate_logs;
	GHashTable *logs;
	struct log_t *log_stderr;
	struct log_t *log_syslog;
	GAsyncQueue *log_queue;
	GThread *log_thread;
	GMutex *log_mutex; /* manage access for the logs hashtable */
};


server* server_new();
void server_free(server* srv);

#endif<|MERGE_RESOLUTION|>--- conflicted
+++ resolved
@@ -7,18 +7,11 @@
 
 	GHashTable *plugins;
 
-<<<<<<< HEAD
-	size_t option_count;
 
-	GHashTable *options;
-	GHashTable *actions;
-	GHashTable *setups;
-=======
 	/* registered by plugins */
 	GHashTable *options;    /**< const gchar* => server_option* */
 	GHashTable *actions;    /**< const gchar* => server_action* */
 	GHashTable *setups;     /**< const gchar* => server_setup* */
->>>>>>> 2f7359b1
 
 	gpointer *option_def_values;
 	struct action_list *mainactionlist;
